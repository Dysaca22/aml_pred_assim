--- conflicted
+++ resolved
@@ -91,7 +91,6 @@
     return climate_storage.data
 
 
-<<<<<<< HEAD
 def get_mpas_data(variables: List[str], mesh_url: str, target_lat: np.ndarray, target_lon: np.ndarray, file_path: Optional[str] = None) -> np.ndarray:
     """
     Retrieves MPAS data by downloading the mesh or using an existing file.
@@ -125,10 +124,7 @@
     return mpas_storage.data
 
 
-def get_predecessors(matrix: np.ndarray, point: Tuple[int, int, int, int], radius: int, 
-=======
 def predecessors(matrix: np.ndarray, point: Tuple[int, int, int, int], radius: int, 
->>>>>>> 2f0d580c
                     x_bound: bool = True, y_bound: bool = True) -> np.ndarray:
     """
     Get predecessors for a given point in a 4D matrix.
